# backend/main.py - CORS and Database Fixed
from fastapi import FastAPI, Request, HTTPException
from fastapi.middleware.cors import CORSMiddleware
from fastapi.middleware.trustedhost import TrustedHostMiddleware
from datetime import datetime
import stripe
import os

from api import router as api_router
from routes.admin_routes import router as admin_router
from middleware.validation import rate_limiter, get_client_ip

# Configuration
STRIPE_SECRET_KEY = os.getenv("STRIPE_SECRET_KEY")
FRONTEND_URL = os.getenv("FRONTEND_URL", "https://vergishop.vercel.app")
ALLOWED_HOSTS_STR = os.getenv("ALLOWED_HOSTS", "vergishop.vercel.app,vs1.vercel.app,ecommerce-platform-nizy.onrender.com")
ALLOWED_HOSTS = [host.strip() for host in ALLOWED_HOSTS_STR.split(",") if host.strip()]

# Initialize FastAPI
app = FastAPI(
    title="E-commerce API",
    version="1.0.0",
    description="E-commerce Platform API",
    docs_url=None,
    redoc_url=None,
)

# Include routers
app.include_router(api_router, prefix="/api")
app.include_router(admin_router)

# Security middleware
if ALLOWED_HOSTS:
    app.add_middleware(TrustedHostMiddleware, allowed_hosts=ALLOWED_HOSTS)

# CORS configuration - FIXED
origins = [
    "https://vergishop.vercel.app",
    "https://vs1.vercel.app"
]

# Add FRONTEND_URL if set and not already included
if FRONTEND_URL and FRONTEND_URL not in origins:
    origins.append(FRONTEND_URL)

if os.getenv("ENVIRONMENT") == "development":
    origins.extend(["http://localhost:3000", "http://127.0.0.1:3000"])

# CRITICAL: NO WILDCARDS when using credentials
app.add_middleware(
    CORSMiddleware,
    allow_origins=origins,
    allow_credentials=True,
    allow_methods=["GET", "POST", "PUT", "DELETE", "OPTIONS", "PATCH"],
    allow_headers=[
        "Accept",
        "Accept-Language", 
        "Content-Language",
        "Content-Type",
        "Authorization",
        "X-CSRF-Token",
        "X-Request-Signature",
        "X-Request-Timestamp"
    ],
    expose_headers=["Set-Cookie"],
    max_age=3600,
)

# Handle OPTIONS requests for CORS preflight
@app.options("/{path:path}")
async def handle_options(path: str, request: Request):
    """Handle CORS preflight requests"""
    origin = request.headers.get("origin")
    
    # Create response with proper CORS headers
    from fastapi.responses import Response
    response = Response()
    
    if origin in origins:
        response.headers["Access-Control-Allow-Origin"] = origin
        response.headers["Access-Control-Allow-Methods"] = "GET, POST, PUT, DELETE, OPTIONS, PATCH"
        response.headers["Access-Control-Allow-Headers"] = "Accept, Accept-Language, Content-Language, Content-Type, Authorization, X-CSRF-Token, X-Request-Signature, X-Request-Timestamp"
        response.headers["Access-Control-Allow-Credentials"] = "true"
        response.headers["Access-Control-Max-Age"] = "3600"
    
    return response

# CORS middleware - Fixed for credentials
@app.middleware("http")
async def security_headers_middleware(request: Request, call_next):
    response = await call_next(request)
    
    # Security headers
    response.headers["X-Content-Type-Options"] = "nosniff"
    response.headers["X-Frame-Options"] = "DENY"
    response.headers["X-XSS-Protection"] = "1; mode=block"
    response.headers["Referrer-Policy"] = "strict-origin-when-cross-origin"
    response.headers["Cross-Origin-Opener-Policy"] = "same-origin-allow-popups"
    
    # CSP for Google OAuth
    csp = (
        "default-src 'self'; "
        "script-src 'self' 'unsafe-inline' https://accounts.google.com; "
        "style-src 'self' 'unsafe-inline'; "
        "img-src 'self' data: https: blob:; "
        "connect-src 'self' " + " ".join(origins) + "; "
        "frame-src 'self' https://accounts.google.com; "
        "object-src 'none'"
    )
    response.headers["Content-Security-Policy"] = csp
    
    return response

# Security headers middleware (simplified)
# @app.middleware("http")
# async def security_headers_middleware(request: Request, call_next):
#     response = await call_next(request)
    
#     response.headers["X-Content-Type-Options"] = "nosniff"
#     response.headers["X-Frame-Options"] = "DENY"
#     response.headers["X-XSS-Protection"] = "1; mode=block"
#     response.headers["Referrer-Policy"] = "strict-origin-when-cross-origin"
    
#     # Simplified CSP for credentials
#     csp = (
#         "default-src 'self'; "
#         "script-src 'self' 'unsafe-inline'; "
#         "style-src 'self' 'unsafe-inline'; "
#         "img-src 'self' data: https: blob:; "
#         "connect-src 'self' " + " ".join(origins) + "; "
#         "object-src 'none'"
#     )
#     response.headers["Content-Security-Policy"] = csp
    
#     return response

# Stripe configuration
if STRIPE_SECRET_KEY:
    stripe.api_key = STRIPE_SECRET_KEY

# Health check endpoints
@app.get("/")
async def root():
    return {
        "message": "E-commerce API is running", 
        "status": "healthy",
        "version": "1.0.0",
        "timestamp": datetime.now().isoformat()
    }

@app.get("/health")
async def health_check():
    email_configured = bool(os.getenv("EMAIL_USER") and os.getenv("EMAIL_PASSWORD"))
    mongodb_configured = bool(os.getenv("MONGODB_URL"))
    
    return {
        "status": "healthy",
        "email_configured": email_configured,
        "mongodb_configured": mongodb_configured,
        "frontend_url": FRONTEND_URL,
        "cors_origins": origins,
        "credentials_enabled": True,
        "timestamp": datetime.now().isoformat()
    }

@app.get("/api/test")
async def test_endpoint():
    """Test endpoint to verify API is working"""
    return {
        "message": "API is working", 
        "timestamp": datetime.now().isoformat(),
        "environment": "production",
        "cors": "credentials-enabled",
        "origins": origins
    }

@app.get("/api/cors-test")
async def cors_test(request: Request):
    """Test CORS configuration with credentials"""
    origin = request.headers.get("origin")
    
    return {
        "cors": "working",
        "message": "CORS is properly configured for credentials",
        "request_origin": origin,
        "allowed_origins": origins,
        "credentials_supported": True,
        "timestamp": datetime.now().isoformat()
    }

@app.get("/api/csrf-token")
async def get_csrf_token():
    """CSRF token endpoint - disabled for debugging"""
    return {
        "csrf_token": "disabled-for-debugging", 
        "message": "CSRF temporarily disabled",
        "note": "Remove this when re-enabling CSRF"
    }

# Global exception handler
@app.exception_handler(500)
async def internal_server_error(request: Request, exc: Exception):
    print(f"❌ Internal Server Error: {exc}")
    return {"error": "Internal server error", "message": "Something went wrong"}

@app.exception_handler(404)
async def not_found_handler(request: Request, exc: HTTPException):
    print(f"❌ 404 Not Found: {request.url}")
    return {"error": "Not found", "path": str(request.url), "message": "Endpoint not found"}

# Startup event
@app.on_event("startup")
async def startup_event():
    print("🚀 E-commerce Backend Starting Up...")
    print(f"🌐 Frontend URL: {FRONTEND_URL}")
    print(f"🔗 CORS Origins: {origins}")
    
    try:
        from database.connection import db, client
        
        # Test database connection
        await client.admin.command('ping')
        print("📡 Database connection successful")
        
        # Create indexes with error handling
        try:
            await db.users.create_index("email", unique=True)
            print("✅ Users email index created")
        except Exception as e:
            print(f"⚠️ Users email index: {e}")
        
<<<<<<< HEAD
        # Cart indexes
        await db.cart.create_index("user_id")
        await db.cart.create_index([("user_id", 1), ("product_id", 1)], unique=True)
        
        # Password reset index
        
        await db.password_resets.create_index("token")
        await db.password_resets.create_index("expires_at", expireAfterSeconds=3600) 
        
        print("📊 Database indexes created successfully")
=======
        try:
            # Drop old phone index if exists and recreate
            try:
                await db.users.drop_index("phone_1")
            except:
                pass
            await db.users.create_index("phone", unique=True, sparse=True)
            print("✅ Users phone index created")
        except Exception as e:
            print(f"⚠️ Users phone index: {e}")
>>>>>>> 57b3011e
        
        try:
            await db.products.create_index("category")
            await db.orders.create_index("user_id")
            await db.cart.create_index("user_id")
            print("✅ Other indexes created")
        except Exception as e:
            print(f"⚠️ Other indexes: {e}")
            
    except Exception as e:
        print(f"❌ Database setup error: {e}")
        print("💡 Check MONGODB_URL environment variable")
    
    # Print environment status
    env_vars = {
        "MONGODB_URL": bool(os.getenv("MONGODB_URL")),
        "JWT_SECRET": bool(os.getenv("JWT_SECRET")),
        "EMAIL_USER": bool(os.getenv("EMAIL_USER")),
        "EMAIL_PASSWORD": bool(os.getenv("EMAIL_PASSWORD")),
        "FRONTEND_URL": bool(os.getenv("FRONTEND_URL")),
        "STRIPE_SECRET_KEY": bool(os.getenv("STRIPE_SECRET_KEY"))
    }
    
    print("\n📊 Environment Variables:")
    for var, is_set in env_vars.items():
        status = "✅" if is_set else "❌"
        print(f"{status} {var}: {'Set' if is_set else 'Not set'}")
    
    print(f"\n🎯 Server ready!")
    print(f"🔧 Test CORS: https://ecommerce-platform-nizy.onrender.com/api/cors-test")

if __name__ == "__main__":
    import uvicorn
    uvicorn.run(app, host="0.0.0.0", port=8000)<|MERGE_RESOLUTION|>--- conflicted
+++ resolved
@@ -211,77 +211,73 @@
 # Startup event
 @app.on_event("startup")
 async def startup_event():
+    """Create indexes and print configuration status on startup"""
     print("🚀 E-commerce Backend Starting Up...")
-    print(f"🌐 Frontend URL: {FRONTEND_URL}")
-    print(f"🔗 CORS Origins: {origins}")
-    
+    print("=" * 50)
+    
+    # Create database indexes
     try:
-        from database.connection import db, client
-        
-        # Test database connection
-        await client.admin.command('ping')
-        print("📡 Database connection successful")
-        
-        # Create indexes with error handling
-        try:
-            await db.users.create_index("email", unique=True)
-            print("✅ Users email index created")
-        except Exception as e:
-            print(f"⚠️ Users email index: {e}")
-        
-<<<<<<< HEAD
+        from database.connection import db
+        
+        # Products indexes
+        await db.products.create_index("category")
+        await db.products.create_index("name")
+        await db.products.create_index("price")
+        await db.products.create_index([("name", "text"), ("description", "text")])
+        
+        # Users indexes
+        await db.users.create_index("email", unique=True)
+        await db.users.create_index("username", unique=True)
+        await db.users.create_index("phone", unique=True)
+        
+        # Orders indexes
+        await db.orders.create_index("user_id")
+        await db.orders.create_index("status")
+        await db.orders.create_index("created_at")
+        await db.orders.create_index("order_number")
+        
         # Cart indexes
         await db.cart.create_index("user_id")
         await db.cart.create_index([("user_id", 1), ("product_id", 1)], unique=True)
         
-        # Password reset index
-        
-        await db.password_resets.create_index("token")
-        await db.password_resets.create_index("expires_at", expireAfterSeconds=3600) 
-        
         print("📊 Database indexes created successfully")
-=======
-        try:
-            # Drop old phone index if exists and recreate
-            try:
-                await db.users.drop_index("phone_1")
-            except:
-                pass
-            await db.users.create_index("phone", unique=True, sparse=True)
-            print("✅ Users phone index created")
-        except Exception as e:
-            print(f"⚠️ Users phone index: {e}")
->>>>>>> 57b3011e
-        
-        try:
-            await db.products.create_index("category")
-            await db.orders.create_index("user_id")
-            await db.cart.create_index("user_id")
-            print("✅ Other indexes created")
-        except Exception as e:
-            print(f"⚠️ Other indexes: {e}")
-            
+        
     except Exception as e:
-        print(f"❌ Database setup error: {e}")
-        print("💡 Check MONGODB_URL environment variable")
-    
-    # Print environment status
-    env_vars = {
-        "MONGODB_URL": bool(os.getenv("MONGODB_URL")),
-        "JWT_SECRET": bool(os.getenv("JWT_SECRET")),
-        "EMAIL_USER": bool(os.getenv("EMAIL_USER")),
-        "EMAIL_PASSWORD": bool(os.getenv("EMAIL_PASSWORD")),
-        "FRONTEND_URL": bool(os.getenv("FRONTEND_URL")),
-        "STRIPE_SECRET_KEY": bool(os.getenv("STRIPE_SECRET_KEY"))
-    }
-    
-    print("\n📊 Environment Variables:")
-    for var, is_set in env_vars.items():
-        status = "✅" if is_set else "❌"
-        print(f"{status} {var}: {'Set' if is_set else 'Not set'}")
-    
-    print(f"\n🎯 Server ready!")
-    print(f"🔧 Test CORS: https://ecommerce-platform-nizy.onrender.com/api/cors-test")
+        print(f"⚠️ Index creation failed: {e}")
+    
+    # Configuration status check
+    email_user = os.getenv("EMAIL_USER")
+    email_password = os.getenv("EMAIL_PASSWORD")
+    admin_email = os.getenv("ADMIN_EMAIL")
+    
+    if email_user and email_password:
+        print(f"📧 Email Configuration: ✅ CONFIGURED")
+        print(f"📧 Email User: {email_user}")
+        print(f"📧 Admin Email: {admin_email}")
+    else:
+        print(f"📧 Email Configuration: ❌ NOT CONFIGURED")
+        print("⚠️  Add EMAIL_USER and EMAIL_PASSWORD to environment variables")
+    
+    frontend_url = os.getenv("FRONTEND_URL")
+    backend_url = os.getenv("BACKEND_URL")
+    
+    print(f"🌐 Frontend URL: {frontend_url}")
+    print(f"🖥️  Backend URL: {backend_url}")
+    
+    mongodb_url = os.getenv("MONGODB_URL")
+    if mongodb_url:
+        print(f"💾 Database: ✅ CONFIGURED")
+    else:
+        print(f"💾 Database: ❌ NOT CONFIGURED")
+    
+    if STRIPE_SECRET_KEY:
+        key_preview = STRIPE_SECRET_KEY[:7] + "..." + STRIPE_SECRET_KEY[-4:]
+        print(f"💳 Stripe: ✅ CONFIGURED ({key_preview})")
+    else:
+        print(f"💳 Stripe: ❌ NOT CONFIGURED")
+    
+    print("=" * 50)
+    print("🎯 Ready to handle requests!")
 
 if __name__ == "__main__":
     import uvicorn
